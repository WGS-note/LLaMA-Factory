--- conflicted
+++ resolved
@@ -97,17 +97,15 @@
             "help": "Whether or not to pack the sequences in training. Will automatically enable in pre-training."
         },
     )
-<<<<<<< HEAD
     efficient_packing: Optional[bool] = field(
         default=None,
         metadata={
             "help": "Whether or not to pack the sequences without cross-contamination attention for efficient training."
         },
-=======
+    )
     tool_format: Optional[str] = field(
         default=None,
         metadata={"help": "Tool format to use for constructing function calling examples."},
->>>>>>> 33f2ddb8
     )
     tokenized_path: Optional[str] = field(
         default=None,
